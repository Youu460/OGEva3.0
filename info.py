import re
from os import environ

id_pattern = re.compile(r'^.\d+$')

# Bot information
SESSION = environ.get('SESSION', 'Media_search')
USER_SESSION = environ.get('USER_SESSION', 'User_Bot')
API_ID = int(environ['API_ID'])
API_HASH = environ['API_HASH']
BOT_TOKEN = environ['BOT_TOKEN']
USERBOT_STRING_SESSION = environ.get('USERBOT_STRING_SESSION')

# Bot settings
MAX_RESULTS = int(environ.get('MAX_RESULTS', 10))
CACHE_TIME = int(environ.get('CACHE_TIME', 300))
USE_CAPTION_FILTER = bool(environ.get('USE_CAPTION_FILTER', False))

# Admins, Channels & Users
<<<<<<< HEAD
ADMINS = [int(admin) if re.search('^\d+$', admin) else admin for admin in environ['ADMINS'].split()]
CHANNELS = [int(ch) if re.search('^.\d+$', ch) else ch for ch in environ['CHANNELS'].split()]
auth_users = [int(user) if re.search('^\d+$', user) else user for user in environ.get('AUTH_USERS', '').split()]
=======
ADMINS = [int(admin) if id_pattern.search(admin) else admin for admin in environ['ADMINS'].split()]
CHANNELS = [int(ch) if id_pattern.search(ch) else ch for ch in environ['CHANNELS'].split()]
auth_users = [int(user) if id_pattern.search(user) else user for user in environ.get('AUTH_USERS', '').split()]
>>>>>>> aaf0af08
AUTH_USERS = (auth_users + ADMINS) if auth_users else []
auth_channel = environ.get('AUTH_CHANNEL')
AUTH_CHANNEL = int(auth_channel) if auth_channel and id_pattern.search(auth_channel) else auth_channel

# MongoDB information
DATABASE_URI = environ['DATABASE_URI']
DATABASE_NAME = environ['DATABASE_NAME']
COLLECTION_NAME = environ.get('COLLECTION_NAME', 'Telegram_files')

# Messages
START_MSG = """
**Hi, I'm Media Search bot**

Here you can search files in inline mode. Just press following buttons and start searching.
"""

SHARE_BUTTON_TEXT = 'Checkout {username} for searching files'
INVITE_MSG = environ.get('INVITE_MSG', 'Please join @.... to use this bot')<|MERGE_RESOLUTION|>--- conflicted
+++ resolved
@@ -17,15 +17,9 @@
 USE_CAPTION_FILTER = bool(environ.get('USE_CAPTION_FILTER', False))
 
 # Admins, Channels & Users
-<<<<<<< HEAD
-ADMINS = [int(admin) if re.search('^\d+$', admin) else admin for admin in environ['ADMINS'].split()]
-CHANNELS = [int(ch) if re.search('^.\d+$', ch) else ch for ch in environ['CHANNELS'].split()]
-auth_users = [int(user) if re.search('^\d+$', user) else user for user in environ.get('AUTH_USERS', '').split()]
-=======
 ADMINS = [int(admin) if id_pattern.search(admin) else admin for admin in environ['ADMINS'].split()]
 CHANNELS = [int(ch) if id_pattern.search(ch) else ch for ch in environ['CHANNELS'].split()]
 auth_users = [int(user) if id_pattern.search(user) else user for user in environ.get('AUTH_USERS', '').split()]
->>>>>>> aaf0af08
 AUTH_USERS = (auth_users + ADMINS) if auth_users else []
 auth_channel = environ.get('AUTH_CHANNEL')
 AUTH_CHANNEL = int(auth_channel) if auth_channel and id_pattern.search(auth_channel) else auth_channel
